--- conflicted
+++ resolved
@@ -1,10 +1,6 @@
 [project]
 name = "nshutils"
-<<<<<<< HEAD
 version = "0.36.5"
-=======
-version = "0.37.0-beta6"
->>>>>>> a36a034e
 description = ""
 authors = [{ name = "Nima Shoghi", email = "nimashoghi@gmail.com" }]
 requires-python = ">=3.10,<4.0"
